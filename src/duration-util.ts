--- conflicted
+++ resolved
@@ -1,22 +1,3 @@
-<<<<<<< HEAD
-import {
-  asInt,
-  deepCopy,
-  isArray,
-  isBoolean,
-  isDefined,
-  isDict,
-  isIntegerInRange,
-  isNonEmptyString,
-  isString,
-  pad,
-} from '@epdoc/typeutil';
-import { Milliseconds } from './types';
-
-const REG = {
-  formatName: new RegExp(/^(long|hms|:)$/),
-  formatMsLen: new RegExp(/^([0-3])(\??)$/),
-=======
 import type * as Format from './duration-format.ts';
 import { DurationRecord } from './duration-record.ts';
 import type * as Duration from './duration-types.ts';
@@ -29,7 +10,6 @@
   isSepWhitespace: /^[,\s]+$/,
   isNumeric: new RegExp(/^(integer|decimal|fraction)$/),
   isLeadingZero: new RegExp(/^0\d$/),
->>>>>>> f8e5d466
 };
 
 /**
@@ -39,108 +19,10 @@
  * @param {FormatMsOptions | FormatMsName} formatting - Defines the format.
  * @see options
  */
-<<<<<<< HEAD
-export type FormatMsUnit = string | string[] | false;
-export type FormatMsLength = '0' | '1' | '2' | '3' | '0?' | '1?' | '2?' | '3?';
-export function isFormatMsUnit(val: any): val is FormatMsUnit {
-  if (isString(val) || val === false) {
-    return true;
-  }
-  if (isArray(val) && isString(val[0]) && (val.length === 1 || isString(val[1]))) {
-    return true;
-  }
-  return false;
-=======
 export function durationUtil(format?: Format.Options) {
   return new DurationUtil(format);
->>>>>>> f8e5d466
 }
-export function isFormatMsLength(val: any): val is FormatMsLength {
-  return isIntegerInRange(val, 0, 3) || REG.formatMsLen.test(val);
-}
-
-<<<<<<< HEAD
-/**
- * Defines the output format for the duration string.
- */
-export type FormatMsOptions = {
-  /**
-   * Controls whether a compact or  long output format is used. With the compact
-   * format there are no spaces, and numbers padded to a standard width (_e.g._
-   * for minutes '2' becomes '02'). With the long format there are spaces and
-   * numbers are not padded. The long format is suitable for when the output is
-   * going to be read with text to speech, while the compact format is more
-   * suited to display.
-   */
-  compact?: boolean;
-  /**
-   * The unit string to append to days.
-   */
-  d?: FormatMsUnit;
-  /**
-   * The unit string to append for hours.
-   */
-  h?: FormatMsUnit;
-  /**
-   * The unit string to append for minutes.
-   */
-  m?: FormatMsUnit;
-  /**
-   * The unit string to append for seconds.
-   */
-  s?: FormatMsUnit | false; // set to a non string (false, null) to supress output, where compact is false
-  /**
-   * For compact mode:
-   *
-   * Indicates the number of digits of milliseconds to display. Can be a
-   * boolean, number 0-3 or '0?' to '3?', where the '?' results in truncation of
-   * any trailing zeros. The values `true` and `3?` are the same as `3`, `false`
-   * is the same as `0`. '0?' truncates any zeros in milliseconds. '1?'
-   * truncates any zeros past the first digit of milliseconds, '2?' truncates
-   * any zeros past the second digit of milliseconds.
-   *
-   * For non-compact mode:
-   *
-   * The value can only be a boolean `false` or a string and the string is
-   * appended to the output (e.g. 'milliseconds')
-   */
-  ms?: boolean | 0 | 1 | 2 | 3 | FormatMsUnit | '0?' | '1?' | '2?';
-  /**
-   * The character to use for a decimal place. Defaults to `.`.
-   */
-  decimal?: string | false;
-  /**
-   * A separator to use when `compact` is false.
-   */
-  sep?: string;
-};
-const OPT_KEYS = ['d', 'h', 'm', 's', 'ms', 'compact', 'sep', 'decimal'];
-
-export function isFormatMsOptions(val: any): val is FormatMsOptions {
-  if (
-    isDict(val) &&
-    (!isDefined(val.d) || isFormatMsUnit(val.d)) &&
-    (!isDefined(val.h) || isFormatMsUnit(val.h)) &&
-    (!isDefined(val.m) || isFormatMsUnit(val.m)) &&
-    (!isDefined(val.s) || isFormatMsUnit(val.s)) &&
-    (!isDefined(val.ms) || isFormatMsUnit(val.ms) || isBoolean(val.ms) || isFormatMsLength(val.ms))
-  ) {
-    return true;
-  }
-  return false;
-}
-
-/**
- * Construct a new `DurationUtil` instance. If `formatting` is not a
- * `FormatMsName` then will initialize formatting with default `:` format.
- * @param {Milliseconds} ms - The duration we are outputing. We use the absolute value.
- * @param {FormatMsOptions | FormatMsName} formatting - Defines the format.
- * @see options
- */
-export function durationUtil(ms: Milliseconds, opts?: FormatMsOptions | FormatMsName) {
-  return new DurationUtil(ms, opts);
-}
-=======
+
 const DEFAULT: Record<Format.Style, Format.Options> = {
   digital: {
     style: 'digital',
@@ -181,7 +63,6 @@
     separator: ' ',
   },
 };
->>>>>>> f8e5d466
 
 export type DurationPart = {
   type: 'literal' | 'integer' | 'unit' | 'decimal' | 'fraction';
@@ -190,28 +71,8 @@
 };
 
 export class DurationUtil {
-<<<<<<< HEAD
-  protected static OPTS: Record<string, FormatMsOptions> = {
-    hms: { d: 'd', h: 'h', m: 'm', s: 's', ms: true, compact: true, decimal: '.' },
-    ':': { d: 'd', h: ':', m: ':', s: '', ms: true, compact: true, decimal: '.' },
-    long: {
-      d: ['day', 'days'],
-      h: ['hour', 'hours'],
-      m: ['minute', 'minutes'],
-      s: ['second', 'seconds'],
-      ms: ['millisecond', 'milliseconds'],
-      compact: false,
-      sep: ', ',
-      decimal: '.',
-    },
-  };
-  protected _opts: FormatMsOptions = {};
-
-  protected _ms: Milliseconds = 0;
-=======
   // @ts-ignore it gets initialized when it's first used, if not previously initialized
   protected _opts: Duration.Options;
->>>>>>> f8e5d466
 
   /**
    * Construct a new `DurationUtil` instance. If `formatting` is not a
@@ -324,118 +185,6 @@
     if (opts.fractionalDigits === 0) {
       time.milliseconds = 0;
     }
-<<<<<<< HEAD
-    const opts = this._opts;
-    if (opts.h === false) {
-      opts.m = false;
-      opts.s = false;
-      opts.ms = false;
-      // ms = Math.round(ms / (24 * 3600000)) * 24 * 3600000;
-    } else if (opts.m === false) {
-      opts.s = false;
-      opts.ms = false;
-      // ms = Math.round(ms / 3600000) * 3600000;
-    } else if (opts.s === false) {
-      opts.ms = false;
-      // ms = Math.round(ms / 60000) * 60000;
-    }
-    if (opts.ms === false || opts.ms === 0) {
-      // Round out the milliseconds
-      ms = Math.round(ms / 1000) * 1000;
-    }
-    const time = {
-      d: Math.floor(ms / 86400000),
-      h: Math.floor(ms / 3600000) % 24,
-      m: Math.floor(ms / 60000) % 60,
-      s: Math.floor(ms / 1000) % 60,
-      ms: Math.floor(ms) % 1000,
-    };
-    if (opts.compact) {
-      let res = opts.s;
-
-      // Format from decimal to end
-      let msPadded = pad(time.ms, 3);
-      let msLen = 3;
-      if (msPadded.charAt(2) === '0') {
-        msLen = 2;
-        if (msPadded.charAt(1) === '0') {
-          msLen = 1;
-          if (msPadded.charAt(0) === '0') {
-            msLen = 0;
-          }
-        }
-      }
-      let num = 3;
-      let trunc = false;
-      if (opts.ms === false) {
-        num = 0;
-      } else if (isIntegerInRange(opts.ms, 0, 3)) {
-        num = opts.ms;
-      } else if (isNonEmptyString(opts.ms)) {
-        const m = opts.ms.match(REG.formatMsLen);
-        if (m && m.length > 1) {
-          num = asInt(m[1]);
-          if (m.length > 2 && m[2] === '?') {
-            trunc = true;
-          }
-        }
-      }
-      if (trunc) {
-        const n = Math.max(num, msLen);
-        if (n > 0) {
-          res = opts.decimal + msPadded.slice(0, n) + opts.s;
-        } else {
-          res = opts.s;
-        }
-        // if (num === 3 && msLen <= 3) {
-        //   res = opts.decimal + msPadded + opts.s;
-        // } else if (num === 2 && msLen <= 2) {
-        //   res = opts.decimal + msPadded.slice(0, 2) + opts.s;
-        // } else if (num === 1 && msLen <= 1) {
-        //   res = opts.decimal + msPadded.slice(0, 1) + opts.s;
-        // } else if (num === 0 && msLen === 0) {
-        //   res = opts.s;
-        // } else {
-        //   res = opts.decimal + msPadded + opts.s;
-        // }
-      } else if (num === 3) {
-        res = opts.decimal + msPadded + opts.s;
-      } else if (num === 0) {
-        res = opts.s;
-      } else {
-        ms = Math.round(ms / 10 ** (3 - asInt(num)));
-        res = opts.decimal + pad(ms, 3).slice(-num) + opts.s;
-      }
-
-      // Format before the decimal
-      if (time.d) {
-        let s = String(time.d) + opts.d;
-        if (opts.h !== false) {
-          s += pad(time.h, 2) + opts.h;
-        }
-        if (opts.m !== false) {
-          s += pad(time.m, 2) + opts.m;
-        }
-        if (opts.s !== false) {
-          s += pad(Math.floor(time.s), 2) + res;
-        }
-        return s;
-      } else if (time.h) {
-        let s = String(time.h) + opts.h;
-        if (opts.m !== false) {
-          s += pad(time.m, 2) + opts.m;
-        }
-        if (opts.s !== false) {
-          s += pad(Math.floor(time.s), 2) + res;
-        }
-        return s;
-      } else if (time.m || !isNonEmptyString(opts.s)) {
-        let s = String(time.m) + opts.m;
-        if (opts.s !== false) {
-          s += pad(Math.floor(time.s), 2) + res;
-        }
-        return s;
-=======
     // type guard only because TS can't see it has been set
     if (isInteger(opts.fractionalDigits)) {
       if (opts.fractionalDigits <= 3) {
@@ -475,7 +224,6 @@
           opts.seconds = 'numeric';
           bRemoveSecondsLeadingZero = true;
         }
->>>>>>> f8e5d466
       }
     }
     const parts: DurationPart[] = this.formatToParts(time, opts);
