<<<<<<< HEAD
import { DurationUtil, FormatMsOptions } from '../dist/duration-util';
=======
import { expect } from 'jsr:@std/expect';
import { describe, it } from 'jsr:@std/testing/bdd';
// import * as Duration from '../lib/duration-types.ts';
import { Duration } from '../mod.ts';
// import * as Duration from '../lib/duration.ts';
>>>>>>> f8e5d466

describe('duration-util', () => {
  describe('digital', () => {
    it('defaults', () => {
      expect(new Duration.Util().format(-4443454)).toEqual('1:14:03.454');
      expect(new Duration.Util().format(-4443454)).toEqual('1:14:03.454');
      expect(new Duration.Util().format(968588820)).toEqual('11d05:03:08.820');
      expect(new Duration.Util().format(982440990)).toEqual('11d08:54:00.990');
      expect(new Duration.Util().format(982440990)).toEqual('11d08:54:00.990');
      expect(new Duration.Util().options().format(982440990)).toEqual('11d08:54:00.990');
      expect(new Duration.Util().format(3454)).toEqual('00:03.454');
      expect(new Duration.Util().format(455)).toEqual('00:00.455');
      expect(new Duration.Util().format(1)).toEqual('00:00.001');
      expect(new Duration.Util().format(0)).toEqual('00:00.000');
    });
<<<<<<< HEAD
    it('overrides', () => {
      expect(new DurationUtil(982440990).options(':').options({ ms: false }).format()).toEqual('11d08:54:01');
      expect(new DurationUtil(3454).options({ decimal: ',' }).format()).toEqual('0:03,454');
=======
    // it('overrides', () => {
    //   expect(new  Duration.Util(982440990).options(':').options({ ms: false }).format()).toEqual('11d08:54:01');
    //   expect(new  Duration.Util(3454).options({ decimal: ',' }).format()).toEqual('0:03,454');
    // });
    it('fractionalDigits', () => {
      let n = 3454.345898;
      expect(new Duration.Util().digital.format(n)).toEqual('00:03.454');
      expect(new Duration.Util().digital.fractionalDigits(6).format(n)).toEqual('00:03.454345');
      expect(new Duration.Util().digital.fractionalDigits(9).format(n)).toEqual('00:03.454345898');
      expect(new Duration.Util().digital.fractionalDigits(7).format(n)).toEqual('00:03.4543458');
      expect(new Duration.Util().digital.fractionalDigits(1).format(n)).toEqual('00:03.4');
      expect(new Duration.Util().digital.fractionalDigits(2).format(n)).toEqual('00:03.45');
      n += 3 * Duration.TIME.minutes;
      expect(new Duration.Util().digital.fractionalDigits(6).format(n)).toEqual('03:03.454345');
      expect(new Duration.Util().digital.fractionalDigits(9).format(n)).toEqual('03:03.454345898');
      expect(new Duration.Util().digital.fractionalDigits(7).format(n)).toEqual('03:03.4543458');
      expect(new Duration.Util().digital.fractionalDigits(1).format(n)).toEqual('03:03.4');
      expect(new Duration.Util().digital.fractionalDigits(2).format(n)).toEqual('03:03.45');
>>>>>>> f8e5d466
    });
  });
  describe('narrow', () => {
    it('defaults', () => {
      expect(new Duration.Util().narrow.format(-4443454)).toEqual('1h14m03.454s');
      expect(new Duration.Util().narrow.format(968588820)).toEqual('11d05h03m08.820s');
      expect(new Duration.Util().narrow.format(982440990)).toEqual('11d08h54m00.990s');
      expect(new Duration.Util().narrow.format(3454)).toEqual('3.454s');
      expect(new Duration.Util().narrow.format(455)).toEqual('0.455s');
      expect(new Duration.Util().narrow.format(1)).toEqual('0.001s');
      expect(new Duration.Util().narrow.format(0)).toEqual('0.000s');
    });
<<<<<<< HEAD
    it('overrides', () => {
      expect(new DurationUtil(982440990).options('hms').options({ ms: false }).format()).toEqual('11d08h54m01s');
      expect(new DurationUtil(3454, 'hms').options({ decimal: ',' }).format()).toEqual('3,454s');
=======
    it('fractionalDigits', () => {
      let n = 3454.345898;
      expect(new Duration.Util().narrow.format(n)).toEqual('3.454s');
      expect(new Duration.Util().narrow.fractionalDigits(6).format(n)).toEqual('3.454345s');
      expect(new Duration.Util().narrow.fractionalDigits(9).format(n)).toEqual('3.454345898s');
      expect(new Duration.Util().narrow.fractionalDigits(7).format(n)).toEqual('3.4543458s');
      expect(new Duration.Util().narrow.fractionalDigits(1).format(n)).toEqual('3.4s');
      expect(new Duration.Util().narrow.fractionalDigits(2).format(n)).toEqual('3.45s');
      n += 3 * Duration.TIME.minutes;
      expect(new Duration.Util().narrow.fractionalDigits(9).format(n)).toEqual('3m03.454345898s');
      expect(new Duration.Util().narrow.fractionalDigits(7).format(n)).toEqual('3m03.4543458s');
      expect(new Duration.Util().narrow.fractionalDigits(1).format(n)).toEqual('3m03.4s');
      n += 8 * Duration.TIME.hours;
      expect(new Duration.Util().narrow.fractionalDigits(9).format(n)).toEqual('8h03m03.454345898s');
      expect(new Duration.Util().narrow.fractionalDigits(7).format(n)).toEqual('8h03m03.4543458s');
      expect(new Duration.Util().narrow.fractionalDigits(1).format(n)).toEqual('8h03m03.4s');
>>>>>>> f8e5d466
    });
    it('millisecond precision', () => {
      expect(new DurationUtil(3454, 'hms').options({ ms: 3 }).format()).toEqual('3.454s');
      expect(new DurationUtil(3454, 'hms').options({ ms: 2 }).format()).toEqual('3.45s');
      expect(new DurationUtil(3454, 'hms').options({ ms: 1 }).format()).toEqual('3.5s');
      expect(new DurationUtil(3454, 'hms').options({ ms: 0 }).format()).toEqual('3s');
      expect(new DurationUtil(3454, 'hms').options({ ms: '3' }).format()).toEqual('3.454s');
      expect(new DurationUtil(3454, 'hms').options({ ms: '2' }).format()).toEqual('3.45s');
      expect(new DurationUtil(3454, 'hms').options({ ms: '1' }).format()).toEqual('3.5s');
      expect(new DurationUtil(3454, 'hms').options({ ms: '0' }).format()).toEqual('3s');
      expect(new DurationUtil(3454, 'hms').options({ ms: '3?' }).format()).toEqual('3.454s');
      expect(new DurationUtil(3454, 'hms').options({ ms: '2?' }).format()).toEqual('3.454s');
      expect(new DurationUtil(3454, 'hms').options({ ms: '1?' }).format()).toEqual('3.454s');
      expect(new DurationUtil(3454, 'hms').options({ ms: '0?' }).format()).toEqual('3.454s');
      expect(new DurationUtil(3450, 'hms').options({ ms: '3?' }).format()).toEqual('3.450s');
      expect(new DurationUtil(3450, 'hms').options({ ms: '2?' }).format()).toEqual('3.45s');
      expect(new DurationUtil(3450, 'hms').options({ ms: '1?' }).format()).toEqual('3.45s');
      expect(new DurationUtil(3450, 'hms').options({ ms: '0?' }).format()).toEqual('3.45s');
      expect(new DurationUtil(3400, 'hms').options({ ms: '3?' }).format()).toEqual('3.400s');
      expect(new DurationUtil(3400, 'hms').options({ ms: '2?' }).format()).toEqual('3.40s');
      expect(new DurationUtil(3400, 'hms').options({ ms: '1?' }).format()).toEqual('3.4s');
      expect(new DurationUtil(3400, 'hms').options({ ms: '0?' }).format()).toEqual('3.4s');
      expect(new DurationUtil(3000, 'hms').options({ ms: '3?' }).format()).toEqual('3.000s');
      expect(new DurationUtil(3000, 'hms').options({ ms: '2?' }).format()).toEqual('3.00s');
      expect(new DurationUtil(3000, 'hms').options({ ms: '1?' }).format()).toEqual('3.0s');
      expect(new DurationUtil(3000, 'hms').options({ ms: '0?' }).format()).toEqual('3s');
    });
    it('truncate', () => {
      let opts: FormatMsOptions = { d: 'd', h: 'h', m: 'm', s: 's', ms: true, compact: true, decimal: '.' };
      expect(new DurationUtil(567173456, opts).format()).toEqual('6d13h32m53.456s');
      expect(new DurationUtil(567123456, opts).options({ s: false }).format()).toEqual('6d13h32m');
      expect(new DurationUtil(567123456, opts).options({ s: 's', m: false }).format()).toEqual('6d13h');
    });
  });
  describe('long', () => {
    it('defaults', () => {
<<<<<<< HEAD
      expect(new DurationUtil(-4443454, 'long').format()).toEqual('1 hour, 14 minutes, 3 seconds, 454 milliseconds');
      expect(new DurationUtil(-4443454).options('long').format()).toEqual(
        '1 hour, 14 minutes, 3 seconds, 454 milliseconds',
=======
      expect(new Duration.Util().long.format(-4443454)).toEqual(
        '1 hour, 14 minutes, 3 seconds, 454 milliseconds'
      );
    });
    it('fractionalDigits', () => {
      let n = 3454.345898;
      const formatter = new Duration.Util().long;
      expect(formatter.digits(9).format(n)).toEqual(
        '3 seconds, 454 milliseconds, 345 microseconds, 898 nanoseconds'
>>>>>>> f8e5d466
      );
      expect(formatter.digits(8).format(n)).toEqual(
        '3 seconds, 454 milliseconds, 345 microseconds, 898 nanoseconds'
      );
      expect(formatter.digits(3).format(n)).toEqual('3 seconds, 454 milliseconds');
      expect(formatter.digits(6).format(n)).toEqual('3 seconds, 454 milliseconds, 345 microseconds');
      expect(formatter.digits(7).format(n)).toEqual(
        '3 seconds, 454 milliseconds, 345 microseconds, 898 nanoseconds'
      );
      expect(formatter.digits(1).format(n)).toEqual('3 seconds, 454 milliseconds');
      expect(formatter.digits(2).format(n)).toEqual('3 seconds, 454 milliseconds');
      n += 3 * Duration.TIME.minutes;
      expect(formatter.digits(9).format(n)).toEqual(
        '3 minutes, 3 seconds, 454 milliseconds, 345 microseconds, 898 nanoseconds'
      );
      expect(formatter.digits(7).format(n)).toEqual(
        '3 minutes, 3 seconds, 454 milliseconds, 345 microseconds, 898 nanoseconds'
      );
      expect(formatter.digits(1).format(n)).toEqual('3 minutes, 3 seconds, 454 milliseconds');
      n += 8 * Duration.TIME.hours;
      expect(formatter.digits(9).format(n)).toEqual(
        '8 hours, 3 minutes, 3 seconds, 454 milliseconds, 345 microseconds, 898 nanoseconds'
      );
      expect(formatter.digits(7).format(n)).toEqual(
        '8 hours, 3 minutes, 3 seconds, 454 milliseconds, 345 microseconds, 898 nanoseconds'
      );
<<<<<<< HEAD
      // Same as previous, but also turn off output of seconds
      expect(new DurationUtil(982442990, 'long').options({ sep: ' ', ms: false, s: false }).format()).toEqual(
        '11 days 8 hours 54 minutes',
      );
      // Same as previous, but set ms and s to false to get them to not display
      expect(new DurationUtil(982442990, 'long').options({ sep: ' ', ms: false, s: false }).format()).toEqual(
        '11 days 8 hours 54 minutes',
      );
    });
  });
  it('milliseconds', () => {
    expect(new DurationUtil(4443454).options('long').format({ ms: 'ms' })).toEqual(
      '1 hour, 14 minutes, 3 seconds, 454 ms',
    );
    expect(new DurationUtil(4443454).options('long').format({ ms: false })).toEqual('1 hour, 14 minutes, 3 seconds');
    expect(new DurationUtil(4443454).format()).toEqual('1:14:03.454');
    expect(new DurationUtil(4443454).options('hms').options({ ms: 1 }).format()).toEqual('1h14m03.5s');
    expect(new DurationUtil(4443454).options(':').options({ ms: 2 }).format()).toEqual('1:14:03.45');
    expect(new DurationUtil(4443454).options(':').options({ ms: 1 }).format()).toEqual('1:14:03.5');
    expect(new DurationUtil(4443454).options('hms').options({ ms: 3 }).format()).toEqual('1h14m03.454s');
    expect(new DurationUtil(4443454).options('hms').options({ ms: false }).format()).toEqual('1h14m03s');
    expect(new DurationUtil(4443454).options(':').options({ ms: false }).format()).toEqual('1:14:03');
=======
      expect(formatter.digits(1).format(n)).toEqual('8 hours, 3 minutes, 3 seconds, 454 milliseconds');
    });
  });
  describe('short', () => {
    it('defaults', () => {
      expect(new Duration.Util().short.format(-4443454)).toEqual('1 hr 14 min 3 sec 454 ms');
    });
    it('fractionalDigits', () => {
      let n = 3454.345898;
      const formatter = new Duration.Util().short;
      expect(formatter.digits(9).format(n)).toEqual('3 sec 454 ms 345 μs 898 ns');
      expect(formatter.digits(8).format(n)).toEqual('3 sec 454 ms 345 μs 898 ns');
      expect(formatter.digits(3).format(n)).toEqual('3 sec 454 ms');
      expect(formatter.digits(6).format(n)).toEqual('3 sec 454 ms 345 μs');
      expect(formatter.digits(7).format(n)).toEqual('3 sec 454 ms 345 μs 898 ns');
      expect(formatter.digits(1).format(n)).toEqual('3 sec 454 ms');
      expect(formatter.digits(2).format(n)).toEqual('3 sec 454 ms');
      n += 3 * Duration.TIME.minutes;
      expect(formatter.digits(9).format(n)).toEqual('3 min 3 sec 454 ms 345 μs 898 ns');
      expect(formatter.digits(7).format(n)).toEqual('3 min 3 sec 454 ms 345 μs 898 ns');
      expect(formatter.digits(1).format(n)).toEqual('3 min 3 sec 454 ms');
      n += 8 * Duration.TIME.hours;
      expect(formatter.digits(9).format(n)).toEqual('8 hr 3 min 3 sec 454 ms 345 μs 898 ns');
      expect(formatter.digits(7).format(n)).toEqual('8 hr 3 min 3 sec 454 ms 345 μs 898 ns');
      expect(formatter.digits(1).format(n)).toEqual('8 hr 3 min 3 sec 454 ms');
    });
  });
  describe('general', () => {
    it('separator', () => {
      const n = 3454.345898;
      const formatter = new Duration.Util().long;
      expect(formatter.digits(9).separator('; ').format(n)).toEqual(
        '3 seconds; 454 milliseconds; 345 microseconds; 898 nanoseconds'
      );
      expect(formatter.short.digits(3).separator(':').format(n)).toEqual('3 sec:454 ms');
    });
>>>>>>> f8e5d466
  });
});<|MERGE_RESOLUTION|>--- conflicted
+++ resolved
@@ -1,12 +1,8 @@
-<<<<<<< HEAD
-import { DurationUtil, FormatMsOptions } from '../dist/duration-util';
-=======
 import { expect } from 'jsr:@std/expect';
 import { describe, it } from 'jsr:@std/testing/bdd';
 // import * as Duration from '../lib/duration-types.ts';
 import { Duration } from '../mod.ts';
 // import * as Duration from '../lib/duration.ts';
->>>>>>> f8e5d466
 
 describe('duration-util', () => {
   describe('digital', () => {
@@ -22,11 +18,6 @@
       expect(new Duration.Util().format(1)).toEqual('00:00.001');
       expect(new Duration.Util().format(0)).toEqual('00:00.000');
     });
-<<<<<<< HEAD
-    it('overrides', () => {
-      expect(new DurationUtil(982440990).options(':').options({ ms: false }).format()).toEqual('11d08:54:01');
-      expect(new DurationUtil(3454).options({ decimal: ',' }).format()).toEqual('0:03,454');
-=======
     // it('overrides', () => {
     //   expect(new  Duration.Util(982440990).options(':').options({ ms: false }).format()).toEqual('11d08:54:01');
     //   expect(new  Duration.Util(3454).options({ decimal: ',' }).format()).toEqual('0:03,454');
@@ -45,7 +36,6 @@
       expect(new Duration.Util().digital.fractionalDigits(7).format(n)).toEqual('03:03.4543458');
       expect(new Duration.Util().digital.fractionalDigits(1).format(n)).toEqual('03:03.4');
       expect(new Duration.Util().digital.fractionalDigits(2).format(n)).toEqual('03:03.45');
->>>>>>> f8e5d466
     });
   });
   describe('narrow', () => {
@@ -58,11 +48,6 @@
       expect(new Duration.Util().narrow.format(1)).toEqual('0.001s');
       expect(new Duration.Util().narrow.format(0)).toEqual('0.000s');
     });
-<<<<<<< HEAD
-    it('overrides', () => {
-      expect(new DurationUtil(982440990).options('hms').options({ ms: false }).format()).toEqual('11d08h54m01s');
-      expect(new DurationUtil(3454, 'hms').options({ decimal: ',' }).format()).toEqual('3,454s');
-=======
     it('fractionalDigits', () => {
       let n = 3454.345898;
       expect(new Duration.Util().narrow.format(n)).toEqual('3.454s');
@@ -79,48 +64,10 @@
       expect(new Duration.Util().narrow.fractionalDigits(9).format(n)).toEqual('8h03m03.454345898s');
       expect(new Duration.Util().narrow.fractionalDigits(7).format(n)).toEqual('8h03m03.4543458s');
       expect(new Duration.Util().narrow.fractionalDigits(1).format(n)).toEqual('8h03m03.4s');
->>>>>>> f8e5d466
-    });
-    it('millisecond precision', () => {
-      expect(new DurationUtil(3454, 'hms').options({ ms: 3 }).format()).toEqual('3.454s');
-      expect(new DurationUtil(3454, 'hms').options({ ms: 2 }).format()).toEqual('3.45s');
-      expect(new DurationUtil(3454, 'hms').options({ ms: 1 }).format()).toEqual('3.5s');
-      expect(new DurationUtil(3454, 'hms').options({ ms: 0 }).format()).toEqual('3s');
-      expect(new DurationUtil(3454, 'hms').options({ ms: '3' }).format()).toEqual('3.454s');
-      expect(new DurationUtil(3454, 'hms').options({ ms: '2' }).format()).toEqual('3.45s');
-      expect(new DurationUtil(3454, 'hms').options({ ms: '1' }).format()).toEqual('3.5s');
-      expect(new DurationUtil(3454, 'hms').options({ ms: '0' }).format()).toEqual('3s');
-      expect(new DurationUtil(3454, 'hms').options({ ms: '3?' }).format()).toEqual('3.454s');
-      expect(new DurationUtil(3454, 'hms').options({ ms: '2?' }).format()).toEqual('3.454s');
-      expect(new DurationUtil(3454, 'hms').options({ ms: '1?' }).format()).toEqual('3.454s');
-      expect(new DurationUtil(3454, 'hms').options({ ms: '0?' }).format()).toEqual('3.454s');
-      expect(new DurationUtil(3450, 'hms').options({ ms: '3?' }).format()).toEqual('3.450s');
-      expect(new DurationUtil(3450, 'hms').options({ ms: '2?' }).format()).toEqual('3.45s');
-      expect(new DurationUtil(3450, 'hms').options({ ms: '1?' }).format()).toEqual('3.45s');
-      expect(new DurationUtil(3450, 'hms').options({ ms: '0?' }).format()).toEqual('3.45s');
-      expect(new DurationUtil(3400, 'hms').options({ ms: '3?' }).format()).toEqual('3.400s');
-      expect(new DurationUtil(3400, 'hms').options({ ms: '2?' }).format()).toEqual('3.40s');
-      expect(new DurationUtil(3400, 'hms').options({ ms: '1?' }).format()).toEqual('3.4s');
-      expect(new DurationUtil(3400, 'hms').options({ ms: '0?' }).format()).toEqual('3.4s');
-      expect(new DurationUtil(3000, 'hms').options({ ms: '3?' }).format()).toEqual('3.000s');
-      expect(new DurationUtil(3000, 'hms').options({ ms: '2?' }).format()).toEqual('3.00s');
-      expect(new DurationUtil(3000, 'hms').options({ ms: '1?' }).format()).toEqual('3.0s');
-      expect(new DurationUtil(3000, 'hms').options({ ms: '0?' }).format()).toEqual('3s');
-    });
-    it('truncate', () => {
-      let opts: FormatMsOptions = { d: 'd', h: 'h', m: 'm', s: 's', ms: true, compact: true, decimal: '.' };
-      expect(new DurationUtil(567173456, opts).format()).toEqual('6d13h32m53.456s');
-      expect(new DurationUtil(567123456, opts).options({ s: false }).format()).toEqual('6d13h32m');
-      expect(new DurationUtil(567123456, opts).options({ s: 's', m: false }).format()).toEqual('6d13h');
     });
   });
   describe('long', () => {
     it('defaults', () => {
-<<<<<<< HEAD
-      expect(new DurationUtil(-4443454, 'long').format()).toEqual('1 hour, 14 minutes, 3 seconds, 454 milliseconds');
-      expect(new DurationUtil(-4443454).options('long').format()).toEqual(
-        '1 hour, 14 minutes, 3 seconds, 454 milliseconds',
-=======
       expect(new Duration.Util().long.format(-4443454)).toEqual(
         '1 hour, 14 minutes, 3 seconds, 454 milliseconds'
       );
@@ -130,7 +77,6 @@
       const formatter = new Duration.Util().long;
       expect(formatter.digits(9).format(n)).toEqual(
         '3 seconds, 454 milliseconds, 345 microseconds, 898 nanoseconds'
->>>>>>> f8e5d466
       );
       expect(formatter.digits(8).format(n)).toEqual(
         '3 seconds, 454 milliseconds, 345 microseconds, 898 nanoseconds'
@@ -157,30 +103,6 @@
       expect(formatter.digits(7).format(n)).toEqual(
         '8 hours, 3 minutes, 3 seconds, 454 milliseconds, 345 microseconds, 898 nanoseconds'
       );
-<<<<<<< HEAD
-      // Same as previous, but also turn off output of seconds
-      expect(new DurationUtil(982442990, 'long').options({ sep: ' ', ms: false, s: false }).format()).toEqual(
-        '11 days 8 hours 54 minutes',
-      );
-      // Same as previous, but set ms and s to false to get them to not display
-      expect(new DurationUtil(982442990, 'long').options({ sep: ' ', ms: false, s: false }).format()).toEqual(
-        '11 days 8 hours 54 minutes',
-      );
-    });
-  });
-  it('milliseconds', () => {
-    expect(new DurationUtil(4443454).options('long').format({ ms: 'ms' })).toEqual(
-      '1 hour, 14 minutes, 3 seconds, 454 ms',
-    );
-    expect(new DurationUtil(4443454).options('long').format({ ms: false })).toEqual('1 hour, 14 minutes, 3 seconds');
-    expect(new DurationUtil(4443454).format()).toEqual('1:14:03.454');
-    expect(new DurationUtil(4443454).options('hms').options({ ms: 1 }).format()).toEqual('1h14m03.5s');
-    expect(new DurationUtil(4443454).options(':').options({ ms: 2 }).format()).toEqual('1:14:03.45');
-    expect(new DurationUtil(4443454).options(':').options({ ms: 1 }).format()).toEqual('1:14:03.5');
-    expect(new DurationUtil(4443454).options('hms').options({ ms: 3 }).format()).toEqual('1h14m03.454s');
-    expect(new DurationUtil(4443454).options('hms').options({ ms: false }).format()).toEqual('1h14m03s');
-    expect(new DurationUtil(4443454).options(':').options({ ms: false }).format()).toEqual('1:14:03');
-=======
       expect(formatter.digits(1).format(n)).toEqual('8 hours, 3 minutes, 3 seconds, 454 milliseconds');
     });
   });
@@ -217,6 +139,5 @@
       );
       expect(formatter.short.digits(3).separator(':').format(n)).toEqual('3 sec:454 ms');
     });
->>>>>>> f8e5d466
   });
 });