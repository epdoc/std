{
<<<<<<< HEAD
  "name": "@epdoc/timeutil",
  "version": "2.4.8",
=======
  "name": "epdoc-timeutil",
<<<<<<< HEAD
  "version": "2.2.3",
=======
  "version": "2.3.0",
>>>>>>> back-to-npm
>>>>>>> f2f1f529
  "description": "Lightweight date and duration utilities, where moment.js does not have what we need",
  "author": {
    "name": "James Pravetz",
    "email": "jpravetz@epdoc.com"
  },
  "license": "MIT",
  "repository": {
    "type": "git",
    "url": "git+https://github.com/jpravetz/epdoc-timeutil.git"
  },
  "modules": "src/index.ts",
  "type": "module",
  "main": "dist/index.js",
  "scripts": {
<<<<<<< HEAD
    "build": "tsc",
    "build_fail": "bun build ./src/index.ts --target node --outdir ./dist && bun run build:declaration",
    "clean": "rm -rf dist && rm -rf docs && echo 'Done.'",
    "coverage": "bun test --coverage",
    "format": "prettier --write 'src/**/*.ts'",
    "docs": "./node_modules/typedoc/bin/typedoc"
  },
  "dependencies": {
    "epdoc-util": "^0.2.9"
  },
  "devDependencies": {
    "bun-types": "latest",
    "eslint": "^8.50.0",
    "eslint-config-prettier": "^9.0.0",
    "eslint-plugin-prettier": "^5.0.0",
    "eslint-plugin-prefer-arrow": "^1.2.3",
    "eslint-plugin-unicorn": "^49.0.0",
    "prettier": "^2.8.8",
    "typedoc": "^0.25.3"
=======
    "clean": "rm -rf dist docs coverage",
    "build": "rm -rf dist && tsc",
    "clear-warning": "watchman watch-del-all > /dev/null",
    "test": "npm run clear-warning; jest --env=node --colors --coverage test",
    "coverage": "jest --coverage --runInBand --verbose",
    "prepublishOnly": "tsc",
    "prepare": "npm run build",
    "format": "prettier --write 'src/**/*.ts'",
    "publish": "npm publish --access public"
  },
  "dependencies": {
    "@epdoc/typeutil": "^1.0.0"
  },
  "devDependencies": {
    "@types/jest": "^29.5.7",
    "@types/node": "^20.8.10",
    "eslint": "^8.53.0",
    "eslint-config-prettier": "^9.0.0",
    "eslint-plugin-import": "^2.29.0",
    "eslint-plugin-prefer-arrow": "^1.2.3",
    "eslint-plugin-unicorn": "^49.0.0",
    "jest": "^29.7.0",
    "prettier": "^3.0.3",
    "ts-jest": "^29.1.1",
    "typescript": "^5.2.2"
>>>>>>> back-to-npm
  }
}<|MERGE_RESOLUTION|>--- conflicted
+++ resolved
@@ -1,15 +1,6 @@
 {
-<<<<<<< HEAD
   "name": "@epdoc/timeutil",
   "version": "2.4.8",
-=======
-  "name": "epdoc-timeutil",
-<<<<<<< HEAD
-  "version": "2.2.3",
-=======
-  "version": "2.3.0",
->>>>>>> back-to-npm
->>>>>>> f2f1f529
   "description": "Lightweight date and duration utilities, where moment.js does not have what we need",
   "author": {
     "name": "James Pravetz",
@@ -20,31 +11,8 @@
     "type": "git",
     "url": "git+https://github.com/jpravetz/epdoc-timeutil.git"
   },
-  "modules": "src/index.ts",
-  "type": "module",
   "main": "dist/index.js",
   "scripts": {
-<<<<<<< HEAD
-    "build": "tsc",
-    "build_fail": "bun build ./src/index.ts --target node --outdir ./dist && bun run build:declaration",
-    "clean": "rm -rf dist && rm -rf docs && echo 'Done.'",
-    "coverage": "bun test --coverage",
-    "format": "prettier --write 'src/**/*.ts'",
-    "docs": "./node_modules/typedoc/bin/typedoc"
-  },
-  "dependencies": {
-    "epdoc-util": "^0.2.9"
-  },
-  "devDependencies": {
-    "bun-types": "latest",
-    "eslint": "^8.50.0",
-    "eslint-config-prettier": "^9.0.0",
-    "eslint-plugin-prettier": "^5.0.0",
-    "eslint-plugin-prefer-arrow": "^1.2.3",
-    "eslint-plugin-unicorn": "^49.0.0",
-    "prettier": "^2.8.8",
-    "typedoc": "^0.25.3"
-=======
     "clean": "rm -rf dist docs coverage",
     "build": "rm -rf dist && tsc",
     "clear-warning": "watchman watch-del-all > /dev/null",
@@ -56,20 +24,19 @@
     "publish": "npm publish --access public"
   },
   "dependencies": {
-    "@epdoc/typeutil": "^1.0.0"
+    "@epdoc/typeutil": "^1.0.9"
   },
   "devDependencies": {
-    "@types/jest": "^29.5.7",
-    "@types/node": "^20.8.10",
-    "eslint": "^8.53.0",
-    "eslint-config-prettier": "^9.0.0",
-    "eslint-plugin-import": "^2.29.0",
+    "@types/jest": "^29.5.12",
+    "@types/node": "^20.14.2",
+    "eslint": "8.57.0",
+    "eslint-config-prettier": "^9.1.0",
+    "eslint-plugin-import": "^2.29.1",
     "eslint-plugin-prefer-arrow": "^1.2.3",
-    "eslint-plugin-unicorn": "^49.0.0",
+    "eslint-plugin-unicorn": "^54.0.0",
     "jest": "^29.7.0",
-    "prettier": "^3.0.3",
-    "ts-jest": "^29.1.1",
-    "typescript": "^5.2.2"
->>>>>>> back-to-npm
+    "prettier": "^3.3.2",
+    "ts-jest": "^29.1.4",
+    "typescript": "^5.4.5"
   }
 }